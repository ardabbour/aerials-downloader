--- conflicted
+++ resolved
@@ -1,7 +1,6 @@
 from iterfzf import iterfzf
 import json
 from itertools import zip_longest
-
 import requests
 import tqdm
 import urllib3
@@ -11,12 +10,9 @@
 import subprocess
 from concurrent.futures import ThreadPoolExecutor
 
-<<<<<<< HEAD
-=======
 from requests.exceptions import ChunkedEncodingError
 from urllib3.exceptions import ProtocolError
 
->>>>>>> a9dd3851
 urllib3.disable_warnings()
 
 try:
@@ -45,8 +41,6 @@
     return aerialsList
 
 
-<<<<<<< HEAD
-=======
 def downloadAerial(url: str, file_path: str, name: str, resume_pos: int = 0):
     r = requests.head(url, verify=False)
     total = int(r.headers.get("content-length", 0))
@@ -68,7 +62,6 @@
                     pb.update(len(chunk))
 
 
->>>>>>> a9dd3851
 def updateSQL():
     con = sqlite3.connect(
         "/Library/Application Support/com.apple.idleassetsd/Aerial.sqlite"
@@ -81,19 +74,6 @@
 
 
 def killService():
-<<<<<<< HEAD
-    # idleassetsd
-    subprocess.run(["killall", "idleassetsd"])
-
-
-def downloadAerialsParallel(aerial):
-    if "url-4K-SDR-240FPS" in aerial:
-        url = aerial["url-4K-SDR-240FPS"].replace("\\", "")
-        file_path = aerial_folder_path + aerial["id"] + ".mov"
-        if not os.path.exists(file_path) or not isFileComplete(file_path, url):
-            print("Downloading " + aerial["accessibilityLabel"])
-            downloadAerial(url, file_path, aerial["accessibilityLabel"])
-=======
     #idleassetsd
     subprocess.run(["killall", "idleassetsd"])
 
@@ -120,7 +100,6 @@
                 print(f"Error downloading {aerial['accessibilityLabel']}: {aerial['id']}.mov. {repr(e)}")
 
 
->>>>>>> a9dd3851
 
 
 def isFileComplete(file_path, url):
@@ -205,24 +184,6 @@
         subcategories = []
         j = 0
         # Print subcategories
-<<<<<<< HEAD
-        print(
-            "Select a subcategory in "
-            + categoryObj["localizedNameKey"].replace("AerialCategory", "")
-            + ":"
-        )
-        for subcat in categoryObj["subcategories"]:
-            j = j + 1
-            print(
-                str(j)
-                + ". "
-                + subcat["localizedNameKey"].replace("AerialSubcategory", "")
-            )
-            subcategories.append(subcat["localizedNameKey"])
-
-        subcategories.append("All")
-        print(str(j + 1) + ". All")
-=======
         print("Select a subcategory in "+categoryObj['localizedNameKey'].replace('AerialCategory', '')+":")
         for subcat in categoryObj['subcategories']:
             j=j+1
@@ -231,7 +192,6 @@
 
         subcategories.append('All')
         print(str(j+1)+'. All')
->>>>>>> a9dd3851
 
         choice = input("Enter subcategory number: ")
         chosen_subcategory = subcategories[int(choice) - 1]
@@ -284,7 +244,6 @@
                         if a["id"] not in aerials_set:
                             aerials_set.add(a["id"])
                             filteredAerials.append(a)
-<<<<<<< HEAD
             else:
                 for cat in a["categories"]:
                     if cat == categoryObj["id"]:
@@ -318,9 +277,9 @@
 
     # Get the number of download threads from the environment variable
     download_threads = int(os.environ.get("DOWNLOAD_THREADS", 1))
-
+    max_retry = 5
     with ThreadPoolExecutor(max_workers=download_threads) as executor:
-        executor.map(downloadAerialsParallel, list)
+        executor.map(downloadAerialsParallel, startDownloadOfAerialsList, [max_retry]*len(list))
 
 def chooseAerials():
     print("Select an option:")
@@ -336,16 +295,6 @@
 
     if choice == "1":
         downloadFilteredAerials(aerials)
-=======
-
-    print("Downloading "+str(len(filteredAerials))+" aerials")
-
-    # Get the number of download threads from the environment variable
-    download_threads = int(os.environ.get('DOWNLOAD_THREADS', 1))
-    max_retry = 5
-    with ThreadPoolExecutor(max_workers=download_threads) as executor:
-        executor.map(downloadAerialsParallel, filteredAerials, [max_retry]*len(filteredAerials))
->>>>>>> a9dd3851
 
 
 print("Loading Aerials list")
